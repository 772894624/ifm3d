--- conflicted
+++ resolved
@@ -45,15 +45,9 @@
 set(CMAKE_CXX_STANDARD_REQUIRED true)
 if(WIN32)
   add_definitions(-D_CRT_SECURE_NO_WARNINGS)
-<<<<<<< HEAD
-else(WIN32)
-  set(CMAKE_CXX_FLAGS
-    "${CMAKE_CXX_FLAGS} -Wno-literal-suffix -s -std=c++11")
-=======
   add_definitions(-DBOOST_ALL_NO_LIB)
 else(WIN32)
   set(CMAKE_CXX_FLAGS "${CMAKE_CXX_FLAGS} -Wno-literal-suffix -s")
->>>>>>> 2df96cee
 endif(WIN32)
 
 # create the cmake-package files
