--- conflicted
+++ resolved
@@ -1,10 +1,6 @@
-<<<<<<< HEAD
 ## Changes between ifm3d 0.15.0 and 0.15.1
 * Minor updates to allow for cross-compiling ifm3d for the O3D3XX
-=======
-## Next release version
 *  PCIC timeout issue fixed
->>>>>>> 3c90849b
 
 ## Changes between ifm3d 0.14.1 and 0.15.0
 * Added Interface for getting json_model from O3D3xx devices.
