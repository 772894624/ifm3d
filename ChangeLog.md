<<<<<<< HEAD
## Changes between ifm3d 0.8.2 and 0.8.3

* Fixed a cmake regression regarding -std=c++11 flags passed to the compiler;
  surfaces on old versions of cmake, i.e., in Ubuntu 14.04
=======
## Changes between ifm3d 0.8.2 and 0.9.0

* Version number handling is now done in the cmake `project` command in the
  top-level CMakeLists.txt file
* Dropped support for Ubuntu 14.04
* Increased cmake requirements to 3.5
* Increaded compiler requirements to C++14
* Moved `examples` module into new project
  [ifm3d-examples](https://github.com/lovepark/ifm3d-examples)
* Moved `viewer` sub-command out of the ifm3d project. This is to decrease the
  PCL dependencies (see Issue #42). A new project will be created in support of
  this viewer application:
  [ifm3d-pcl-viewer](https://github.com/lovepark/ifm3d-pcl-viewer)
* Updated JSON parsing library to 3.1.2
* By default, pcicclient module is now `OFF`.
* Pixel-parsing framework has been significantly refactored. Sub-system
  specific docs for image container implementers have been provided in the
  `doc` folder.
* Updated the `ImageBuffer` to conform to the new pixel-publishing
  architecture.
* Initial implementation of an OpenCV-only (i.e., no PCL) image container. This
  is the `opencv` module of the `ifm3d` project.
* Added a `passwd` subcommand to `ifm3d`
>>>>>>> 2df96cee

## Changes between ifm3d 0.8.1 and 0.8.2

* Patch to windows build
* Better semver parsing of camera firmware

## Changes between ifm3d 0.8.0 and 0.8.1

* Reverted Windows build changes due to how it broke packaging on Linux

## Changes between ifm3d 0.7.0 and 0.8.0

* Illumination temperature is registered to frame data

## Changes between ifm3d 0.6.0 and 0.7.0

* Added timestamping of image buffers
* Added support for setting/getting time on O3D cameras
* Added support for setting temporary application parameters. Please note, that
  if the device does not support this, it may "fail silently", so, a
  closed-loop check by the user is recommended.

## Changes between ifm3d 0.5.0 and 0.6.0

* Added the pcic client feature from `libo3d3xx`
* Added the ability to dump on-camera tracelogs including an interface to this
  capability via the `trace` subcommand to the `ifm3d` command-line tool.

## Changes between ifm3d 0.4.0 and 0.5.0

* Added `swupdate` subcommand in the tools module
* Added image module support to Windows build

## Changes between ifm3d 0.3.3 and 0.4.0

* Added modules/tools/contrib with bash completions for ifm3d

## Changes between ifm3d 0.3.2 and 0.3.3

* Windows build support (should have been a bump to 0.4.0)

## Changes between ifm3d 0.3.1 and 0.3.2

* CMake build scripts now look for opencv in tools module since the image
  buffer header includes an opencv header

## Changes between ifm3d 0.3.0 and 0.3.1

* Fixed regression on 14.04 - no compiler support for std::put_time (#3)

## Changes between ifm3d 0.2.0 and 0.3.0

* Support for NTP (on O3X)
* Added simple viewer sub-command to the `ifm3d` command-line program. This
  viewer will render the point cloud and color each pixel with the normalized
  amplitude value registered to that point.

## Changes between ifm3d 0.1.0 and 0.2.0

* Added software trigger support to O3X
* Added support for ifm Vision Assistant compatible import/export functions for
  O3X cameras
* Optimization to `ifm3d` cmd line tool when passed either `--help` or
  `version`. It will no longer try to connect to the device first, which makes
  this much more responsive and convenient for when no h/w is plugged in.
* Added the ability to explicitly choose OpenCV 2.4 or OpenCV 3 at
  cmake/compile time.
* Modifications to enable the library to build under Ubuntu 14.04 (C++11
  instead of C++14 and gcc 4.8. Big thanks to @aaronhoy at Fetch Robotics for
  [his work](https://github.com/aaronhoy/ifm3d/commit/b2e894e3a4f4afc227b7d33993f0a85e4078d513)
* Added a new build-time utility
  [ifm3d-dpkg-deps.py](cmake/utils/ifm3d-dpkg-deps.py.in) to auto-generate
  debian dependencies for the binary packages. This is needed because, for how
  we are building multiple shared libraries across multiple debian packages,
  cmake's stanard wrapper to `dpkg-shlibdeps` does not work for us (for several
  reasons).

## This file has started tracking ifm3d at 0.1.0

* Initial (alpha) release<|MERGE_RESOLUTION|>--- conflicted
+++ resolved
@@ -1,10 +1,4 @@
-<<<<<<< HEAD
-## Changes between ifm3d 0.8.2 and 0.8.3
-
-* Fixed a cmake regression regarding -std=c++11 flags passed to the compiler;
-  surfaces on old versions of cmake, i.e., in Ubuntu 14.04
-=======
-## Changes between ifm3d 0.8.2 and 0.9.0
+## Changes between ifm3d 0.8.3 and 0.9.0
 
 * Version number handling is now done in the cmake `project` command in the
   top-level CMakeLists.txt file
@@ -27,7 +21,11 @@
 * Initial implementation of an OpenCV-only (i.e., no PCL) image container. This
   is the `opencv` module of the `ifm3d` project.
 * Added a `passwd` subcommand to `ifm3d`
->>>>>>> 2df96cee
+
+## Changes between ifm3d 0.8.2 and 0.8.3
+
+* Fixed a cmake regression regarding -std=c++11 flags passed to the compiler;
+  surfaces on old versions of cmake, i.e., in Ubuntu 14.04
 
 ## Changes between ifm3d 0.8.1 and 0.8.2
 
